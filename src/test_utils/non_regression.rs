use base64::{
    alphabet::STANDARD,
    engine::{GeneralPurpose, GeneralPurposeConfig},
    Engine,
};
use cosmian_crypto_core::bytes_ser_de::{Deserializer, Serializable};

use super::policy;
use crate::{
    abe_policy::AccessPolicy,
    core::{MasterPublicKey, MasterSecretKey, UserSecretKey},
    Covercrypt, EncryptedHeader, Error,
};

#[derive(Debug, serde::Serialize, serde::Deserialize)]
pub struct EncryptionTestVector {
    encryption_policy: String,
    plaintext: String,
    ciphertext: String,
    header_metadata: String,
    authentication_data: String,
}

impl EncryptionTestVector {
    pub fn decrypt(&self, user_key: &str) -> Result<(), Error> {
        let config: GeneralPurposeConfig = GeneralPurposeConfig::default();
        let transcoder: GeneralPurpose = GeneralPurpose::new(&STANDARD, config);

        let user_key = UserSecretKey::deserialize(&transcoder.decode(user_key).unwrap())?;

        let ciphertext = transcoder.decode(&self.ciphertext).unwrap();
        let expected_plaintext = transcoder.decode(&self.plaintext).unwrap();

        let header_metadata = if !self.header_metadata.is_empty() {
            Some(transcoder.decode(&self.header_metadata).unwrap())
        } else {
            None
        };

        let authentication_data = if !self.authentication_data.is_empty() {
            transcoder.decode(&self.authentication_data).unwrap()
        } else {
            vec![]
        };
        let authentication_data = if authentication_data.is_empty() {
            None
        } else {
            Some(authentication_data.as_slice())
        };

        let mut de = Deserializer::new(ciphertext.as_slice());
        let encrypted_header = EncryptedHeader::read(&mut de)?;
        let ciphertext = de.finalize();
        let cover_crypt = Covercrypt::default();

        let plaintext_header = encrypted_header
            .decrypt(&cover_crypt, &user_key, authentication_data)?
            .ok_or_else(|| {
                Error::OperationNotPermitted(
                    "insufficient rights to open encapsulation".to_string(),
                )
            })?;

        assert_eq!(plaintext_header.metadata, header_metadata);
        let plaintext = cover_crypt.dem_decrypt(
            &plaintext_header.symmetric_key,
            &ciphertext,
            authentication_data,
        )?;
        assert_eq!(expected_plaintext, plaintext);

        Ok(())
    }

    pub fn new(
        mpk: &MasterPublicKey,
        encryption_policy: &str,
        plaintext: &str,
        header_metadata: Option<&[u8]>,
        authentication_data: Option<&[u8]>,
    ) -> Result<Self, Error> {
        let config: GeneralPurposeConfig = GeneralPurposeConfig::default();
        let transcoder: GeneralPurpose = GeneralPurpose::new(&STANDARD, config);

        let cover_crypt = Covercrypt::default();
        let (symmetric_key, encrypted_header) = EncryptedHeader::generate(
            &cover_crypt,
            mpk,
            &AccessPolicy::parse(encryption_policy)?,
            header_metadata,
            authentication_data,
        )?;

        let mut aes_ciphertext =
            cover_crypt.dem_encrypt(&symmetric_key, plaintext.as_bytes(), authentication_data)?;
        let mut encrypted_bytes = encrypted_header.serialize()?;
        encrypted_bytes.append(&mut aes_ciphertext);
        let header_metadata = match header_metadata {
            Some(ad) => transcoder.encode(ad),
            None => String::new(),
        };
        let authentication_data = match authentication_data {
            Some(ad) => transcoder.encode(ad),
            None => String::new(),
        };
        Ok(Self {
            encryption_policy: encryption_policy.to_string(),
            plaintext: transcoder.encode(plaintext),
            ciphertext: transcoder.encode(encrypted_bytes),
            header_metadata,
            authentication_data,
        })
    }
}

#[derive(Debug, serde::Serialize, serde::Deserialize)]
struct UserSecretKeyTestVector {
    access_policy: String,
    key: String,
}

impl UserSecretKeyTestVector {
<<<<<<< HEAD
    pub fn new(msk: &MasterSecretKey, access_policy: &str) -> Result<Self, Error> {
=======
    pub fn new(
        msk: &mut MasterSecretKey,
        policy: &Policy,
        access_policy: &str,
    ) -> Result<Self, Error> {
>>>>>>> 2dd585e8
        let config: GeneralPurposeConfig = GeneralPurposeConfig::default();
        let transcoder: GeneralPurpose = GeneralPurpose::new(&STANDARD, config);
        Ok(Self {
            key: transcoder.encode(
                Covercrypt::default()
<<<<<<< HEAD
                    .generate_user_secret_key(
                        msk,
                        &AccessPolicy::from_boolean_expression(access_policy)?,
                    )?
=======
                    .generate_user_secret_key(msk, &AccessPolicy::parse(access_policy)?, policy)?
>>>>>>> 2dd585e8
                    .serialize()?,
            ),
            access_policy: access_policy.to_string(),
        })
    }
}

#[derive(Debug, serde::Serialize, serde::Deserialize)]
pub struct NonRegressionTestVector {
    public_key: String,
    master_secret_key: String,
    policy: String,
    top_secret_mkg_fin_key: UserSecretKeyTestVector,
    medium_secret_mkg_key: UserSecretKeyTestVector,
    top_secret_fin_key: UserSecretKeyTestVector,
    low_secret_mkg_test_vector: EncryptionTestVector,
    top_secret_mkg_test_vector: EncryptionTestVector,
    low_secret_fin_test_vector: EncryptionTestVector,
}

impl NonRegressionTestVector {
    pub fn new() -> Result<Self, Error> {
        let config: GeneralPurposeConfig = GeneralPurposeConfig::default();
        let transcoder: GeneralPurpose = GeneralPurpose::new(&STANDARD, config);

        //
        // Policy settings
        //
        let policy = policy()?;

        //
        // Covercrypt setup
        //
        let cover_crypt = Covercrypt::default();
        let (mut msk, _) = cover_crypt.setup()?;
        let mpk = cover_crypt.update_master_keys(&policy, &mut msk)?;

        //
        // Encryption header metadata
        let header_metadata = 1u32.to_be_bytes().to_vec();
        let authentication_data = 2u32.to_be_bytes().to_vec();

        let reg_vectors = Self {
            public_key: transcoder.encode(mpk.serialize()?),
            master_secret_key: transcoder.encode(msk.serialize()?),
            policy: policy.to_string(),
            //
            // Create user decryption keys
            top_secret_mkg_fin_key: UserSecretKeyTestVector::new(
<<<<<<< HEAD
                &msk,
                "(Department::MKG || Department:: FIN) && Security Level::Top Secret",
            )?,
            medium_secret_mkg_key: UserSecretKeyTestVector::new(
                &msk,
                "Security Level::Medium Secret && Department::MKG",
            )?,
            top_secret_fin_key: UserSecretKeyTestVector::new(
                &msk,
=======
                &mut msk,
                &policy,
                "(Department::MKG || Department:: FIN) && Security Level::Top Secret",
            )?,
            medium_secret_mkg_key: UserSecretKeyTestVector::new(
                &mut msk,
                &policy,
                "Security Level::Medium Secret && Department::MKG",
            )?,
            top_secret_fin_key: UserSecretKeyTestVector::new(
                &mut msk,
                &policy,
>>>>>>> 2dd585e8
                "Security Level::Top Secret && Department::FIN",
            )?,
            //
            // Generate ciphertexts
            top_secret_mkg_test_vector: EncryptionTestVector::new(
                &mpk,
                "Department::MKG && Security Level::Top Secret",
                "top_secret_mkg_plaintext",
                Some(&header_metadata),
                Some(&authentication_data),
            )?,

            low_secret_mkg_test_vector: EncryptionTestVector::new(
                &mpk,
                "Department::MKG && Security Level::Low Secret",
                "low_secret_mkg_plaintext",
                Some(&header_metadata),
                None,
            )?,

            low_secret_fin_test_vector: EncryptionTestVector::new(
                &mpk,
                "Department::FIN && Security Level::Low Secret",
                "low_secret_fin_plaintext",
                None,
                None,
            )?,
        };
        Ok(reg_vectors)
    }

    pub fn verify(&self) {
        // top_secret_fin_key
        self.low_secret_fin_test_vector
            .decrypt(&self.top_secret_fin_key.key)
            .unwrap();
        assert!(self
            .low_secret_mkg_test_vector
            .decrypt(&self.top_secret_fin_key.key)
            .is_err());
        assert!(self
            .top_secret_mkg_test_vector
            .decrypt(&self.top_secret_fin_key.key)
            .is_err());

        // top_secret_mkg_fin_key
        self.low_secret_fin_test_vector
            .decrypt(&self.top_secret_mkg_fin_key.key)
            .unwrap();
        self.low_secret_mkg_test_vector
            .decrypt(&self.top_secret_mkg_fin_key.key)
            .unwrap();
        self.top_secret_mkg_test_vector
            .decrypt(&self.top_secret_mkg_fin_key.key)
            .unwrap();

        assert!(self
            .low_secret_fin_test_vector
            .decrypt(&self.medium_secret_mkg_key.key)
            .is_err());
        self.low_secret_mkg_test_vector
            .decrypt(&self.medium_secret_mkg_key.key)
            .unwrap();
        assert!(self
            .top_secret_mkg_test_vector
            .decrypt(&self.medium_secret_mkg_key.key)
            .is_err());
    }
}

#[cfg(test)]
mod tests {
    use super::*;

    #[test]
    fn test_generate_non_regression_vector() -> Result<(), Error> {
        let _reg_vector = NonRegressionTestVector::new()?;
        std::fs::write(
            "target/non_regression_vector.json",
            serde_json::to_string(&_reg_vector).unwrap(),
        )
        .unwrap();

        let reg_vector: NonRegressionTestVector =
            serde_json::from_str(include_str!("../../target/non_regression_vector.json")).unwrap();
        reg_vector.verify();

        Ok(())
    }

    #[test]
    fn test_non_regression() {
        let reg_vector: NonRegressionTestVector =
            serde_json::from_str(include_str!("./tests_data/non_regression_vector.json")).unwrap();
        reg_vector.verify();
    }
}<|MERGE_RESOLUTION|>--- conflicted
+++ resolved
@@ -120,28 +120,13 @@
 }
 
 impl UserSecretKeyTestVector {
-<<<<<<< HEAD
     pub fn new(msk: &MasterSecretKey, access_policy: &str) -> Result<Self, Error> {
-=======
-    pub fn new(
-        msk: &mut MasterSecretKey,
-        policy: &Policy,
-        access_policy: &str,
-    ) -> Result<Self, Error> {
->>>>>>> 2dd585e8
         let config: GeneralPurposeConfig = GeneralPurposeConfig::default();
         let transcoder: GeneralPurpose = GeneralPurpose::new(&STANDARD, config);
         Ok(Self {
             key: transcoder.encode(
                 Covercrypt::default()
-<<<<<<< HEAD
-                    .generate_user_secret_key(
-                        msk,
-                        &AccessPolicy::from_boolean_expression(access_policy)?,
-                    )?
-=======
                     .generate_user_secret_key(msk, &AccessPolicy::parse(access_policy)?, policy)?
->>>>>>> 2dd585e8
                     .serialize()?,
             ),
             access_policy: access_policy.to_string(),
@@ -191,17 +176,6 @@
             //
             // Create user decryption keys
             top_secret_mkg_fin_key: UserSecretKeyTestVector::new(
-<<<<<<< HEAD
-                &msk,
-                "(Department::MKG || Department:: FIN) && Security Level::Top Secret",
-            )?,
-            medium_secret_mkg_key: UserSecretKeyTestVector::new(
-                &msk,
-                "Security Level::Medium Secret && Department::MKG",
-            )?,
-            top_secret_fin_key: UserSecretKeyTestVector::new(
-                &msk,
-=======
                 &mut msk,
                 &policy,
                 "(Department::MKG || Department:: FIN) && Security Level::Top Secret",
@@ -214,7 +188,6 @@
             top_secret_fin_key: UserSecretKeyTestVector::new(
                 &mut msk,
                 &policy,
->>>>>>> 2dd585e8
                 "Security Level::Top Secret && Department::FIN",
             )?,
             //
