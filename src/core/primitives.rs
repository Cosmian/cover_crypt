use std::{
    collections::{HashMap, HashSet, LinkedList},
    mem::take,
};

use cosmian_crypto_core::{
    reexport::rand_core::CryptoRngCore, RandomFixedSizeCBytes, Secret, SymmetricKey,
};
use tiny_keccak::{Hasher, IntoXof, Kmac, Xof};
use zeroize::Zeroize;

use super::{
    elgamal, postquantum, CoordinateKeypair, CoordinatePublicKey, CoordinateSecretKey,
    KmacSignature, TracingSecretKey, KMAC_KEY_LENGTH, KMAC_SIG_LENGTH, MIN_TRACING_LEVEL,
    SEED_LENGTH, TAG_LENGTH,
};
use crate::{
    abe_policy::{AttributeStatus, Coordinate, EncryptionHint},
    core::{Encapsulation, MasterPublicKey, MasterSecretKey, SeedEncapsulation, UserSecretKey},
    data_struct::{RevisionMap, RevisionVec},
    Error,
};

/// Additional information to generate symmetric key using the KDF.
// TODO: find a more thoughtful message.
pub(crate) const KEY_GEN_INFO: &[u8] = b"key generation info";

/// Computes the signature of the given USK using the MSK.
fn sign_usk(msk: &MasterSecretKey, usk: &UserSecretKey) -> Option<KmacSignature> {
    if let Some(kmac_key) = &msk.signing_key {
        let mut kmac = Kmac::v256(kmac_key, b"USK signature");
        for marker in usk.id.iter() {
            kmac.update(marker.as_bytes())
        }
        // Subkeys ordering needs to be deterministic to allow deterministic
        // signatures. This explains why a hash-map cannot be used in USK.
        for (coordinate, keys) in usk.coordinate_keys.iter() {
            kmac.update(coordinate);
            for k in keys.iter() {
                match k {
                    CoordinateSecretKey::Hybridized {
                        postquantum_sk,
                        elgamal_sk,
                    } => {
                        kmac.update(postquantum_sk);
                        kmac.update(elgamal_sk.as_bytes());
                    }
                    CoordinateSecretKey::Classic { elgamal_sk } => {
                        kmac.update(elgamal_sk.as_bytes());
                    }
                }
            }
        }
        let mut res = [0; KMAC_SIG_LENGTH];
        kmac.into_xof().squeeze(&mut res);
        Some(res)
    } else {
        None
    }
}

/// Verifies the integrity of the given USK using the MSK.
fn verify_usk(msk: &MasterSecretKey, usk: &UserSecretKey) -> Result<(), Error> {
    let fresh_signature = sign_usk(msk, usk);
    if fresh_signature != usk.msk_signature {
        Err(Error::KeyError(
            "USK failed the integrity check".to_string(),
        ))
    } else {
        Ok(())
    }
}

/// Generates new MSK with the given tracing level.
pub fn setup(rng: &mut impl CryptoRngCore, tracing_level: usize) -> Result<MasterSecretKey, Error> {
    if tracing_level < MIN_TRACING_LEVEL {
        return Err(Error::OperationNotPermitted(format!(
            "tracing level cannot be lower than {MIN_TRACING_LEVEL}"
        )));
    }
    let s = elgamal::Scalar::new(rng);

    let mut tsk = TracingSecretKey::default();
    (0..=tracing_level).for_each(|_| tsk.increase_tracing(rng));

    Ok(MasterSecretKey {
        s,
        tsk,
        coordinate_keypairs: RevisionMap::new(),
        signing_key: Some(SymmetricKey::<KMAC_KEY_LENGTH>::new(rng)),
    })
}

/// Generates a new MPK holding the latest public information of each universal coordinate.
pub fn mpk_keygen(msk: &MasterSecretKey) -> Result<MasterPublicKey, Error> {
    Ok(MasterPublicKey {
        h: msk.binding_point(),
        tpk: msk.tsk.tpk(),
        coordinate_keys: msk.get_latest_coordinate_pk().collect(),
    })
}

/// Generates a USK for the given set of coordinates.
///
/// The generated key is provided with the last version of the key for each
/// coordinate in the given set. The USK can then open any up-to-date key
/// encapsulation for any such coordinate (provided the coordinate was not
/// rekeyed).
///
/// If the MSK has a signing key, sign the USK.
pub fn usk_keygen(
    rng: &mut impl CryptoRngCore,
    msk: &mut MasterSecretKey,
    coordinates: HashSet<Coordinate>,
) -> Result<UserSecretKey, Error> {
    let coordinate_keys = msk
        .get_latest_coordinate_sk(coordinates.into_iter())
        .collect::<Result<RevisionVec<Coordinate, CoordinateSecretKey>, Error>>()?;

    // Do not generate the ID if an error happens when extracting coordinate secrets.
    let id = msk.generate_user_id(rng)?;

    // Signature has to be added in a second time to allow using the signing
    // primitive. Maybe a better signing function could avoid it.
    let mut usk = UserSecretKey {
        id,
        coordinate_keys,
        msk_signature: None,
    };
    usk.msk_signature = sign_usk(msk, &usk);
    Ok(usk)
}

/// Generates a Covercrypt encapsulation of a random `SEED_LENGTH`-byte key for
/// the coordinate in the encryption set.
///
/// Returns both the key and its encapsulation.
pub fn encaps(
    rng: &mut impl CryptoRngCore,
    mpk: &MasterPublicKey,
    encryption_set: &HashSet<Coordinate>,
<<<<<<< HEAD
) -> Result<(Secret<SEED_LENGTH>, Encapsulation), Error> {
=======
) -> Result<(SymmetricKey<SEED_LENGTH>, Encapsulation), Error> {
    let seed = Secret::<SEED_LENGTH>::random(rng);
>>>>>>> 1fbb9140
    let ephemeral_random = elgamal::Scalar::new(rng);
    let mut coordinate_encapsulations = HashSet::with_capacity(encryption_set.len());
    for coordinate in encryption_set {
        match mpk.coordinate_keys.get(coordinate) {
            Some(CoordinatePublicKey::Hybridized {
                postquantum_pk,
                elgamal_pk,
            }) => {
                let mut elgamal_ctx = [0; SEED_LENGTH];
                elgamal::mask::<SEED_LENGTH>(
                    &mut elgamal_ctx,
                    &ephemeral_random,
                    elgamal_pk,
                    &seed,
                );
                let postquantum_ctx = postquantum::encrypt(rng, postquantum_pk, &elgamal_ctx)?;
                elgamal_ctx.zeroize(); // ElGamal ciphertext is not secure in a post-quantum world
                coordinate_encapsulations.insert(SeedEncapsulation::Hybridized(postquantum_ctx));
            }
            Some(CoordinatePublicKey::Classic { elgamal_pk }) => {
                let mut elgamal_ctx = [0; SEED_LENGTH];
                elgamal::mask(&mut elgamal_ctx, &ephemeral_random, elgamal_pk, &seed);
                coordinate_encapsulations.insert(SeedEncapsulation::Classic(elgamal_ctx));
            }
            None => {
                return Err(Error::KeyError(format!(
                    "no public key for coordinate '{coordinate:#?}'"
                )));
            }
        };
    }

    let traps = mpk.set_traps(&ephemeral_random);
<<<<<<< HEAD
    let (tag, seed) = eakem_hash!(TAG_LENGTH, SEED_LENGTH, &*session_key, KEY_GEN_INFO)
=======
    let (tag, key) = eakem_hash!(TAG_LENGTH, SEED_LENGTH, &*seed, KEY_GEN_INFO)
>>>>>>> 1fbb9140
        .map_err(Error::CryptoCoreError)?;

    Ok((
        seed,
        Encapsulation {
            tag,
            traps,
            coordinate_encapsulations,
        },
    ))
}

/// Attempts opening the Covercrypt encapsulation using the given USK. Returns
/// the encapsulated key upon success, otherwise returns `None`.
pub fn decaps(
    usk: &UserSecretKey,
    encapsulation: &Encapsulation,
) -> Result<Option<Secret<SEED_LENGTH>>, Error> {
    let ephemeral_point = usk
        .id
        .iter()
        .zip(encapsulation.traps.iter())
        .map(|(marker, trap)| trap * marker)
        .fold(elgamal::EcPoint::identity(), |mut acc, elt| {
            acc = &acc + &elt;
            acc
        });

    for enc in &encapsulation.coordinate_encapsulations {
        // The breadth-first search tries all coordinate subkeys in a chronological order.
        for key in usk.coordinate_keys.bfs() {
            let seed: Secret<SEED_LENGTH> = match (key, enc) {
                (
                    CoordinateSecretKey::Hybridized {
                        postquantum_sk,
                        elgamal_sk,
                    },
                    SeedEncapsulation::Hybridized(ctx),
                ) => {
                    let elgammal_ctx = postquantum::decrypt(postquantum_sk, ctx);
                    elgamal::unmask(elgamal_sk, &ephemeral_point, &elgammal_ctx)?
                }
                (CoordinateSecretKey::Classic { elgamal_sk }, SeedEncapsulation::Classic(enc)) => {
                    elgamal::unmask(elgamal_sk, &ephemeral_point, enc)?
                }
                (CoordinateSecretKey::Classic { .. }, SeedEncapsulation::Hybridized(_))
                | (CoordinateSecretKey::Hybridized { .. }, SeedEncapsulation::Classic(_)) => {
                    // It is safe not to try decapsulating if there is a
                    // hybridization mismatch as it means either the
                    // encapsulation is not associated to the key coordinate,
                    // either the encapsulation is not valid.
                    continue;
                }
            };

            let (tag, seed) = eakem_hash!(TAG_LENGTH, SEED_LENGTH, &*seed, KEY_GEN_INFO)
                .map_err(Error::CryptoCoreError)?;
            if tag == encapsulation.tag {
                return Ok(Some(seed));
            }
        }
    }
    Ok(None)
}

/// Updates the coordinate keys from given MSK relatively to the given universal
/// coordinates:
///
/// - removes coordinates from the MSK that do not belong to the given coordinates;
/// - adds the given coordinates that do not belong yet to the MSK and generates
/// an associated keypair;
/// - modify hybridization property accordingly to the one of the given coordinates;
/// - modify the attribute status accordingly to the one of the given coordinates.
pub fn update_coordinate_keys(
    rng: &mut impl CryptoRngCore,
    msk: &mut MasterSecretKey,
    coordinates: HashMap<Coordinate, (EncryptionHint, AttributeStatus)>,
) -> Result<(), Error> {
    let h = msk.binding_point();
    let mut coordinate_keypairs = take(&mut msk.coordinate_keypairs);
    coordinate_keypairs.retain(|coordinate| coordinates.contains_key(coordinate));

    for (coordinate, (hint, status)) in coordinates {
        if let Some(coordinate_keypair) = coordinate_keypairs.get_latest_mut(&coordinate) {
            if EncryptionHint::Classic == hint {
                coordinate_keypair.drop_hybridization();
            }
            if AttributeStatus::DecryptOnly == status {
                coordinate_keypair.drop_encryption_key();
            }
        } else {
            if AttributeStatus::DecryptOnly == status {
                return Err(Error::OperationNotPermitted(
                    "cannot add decrypt only coordinate key".to_string(),
                ));
            }

            let elgamal_sk = elgamal::Scalar::new(rng);
            let elgamal_pk = &h * &elgamal_sk;
            let elgamal_keypair = elgamal::Keypair::new(elgamal_sk, elgamal_pk);

            let postquantum_keypair = if EncryptionHint::Hybridized == hint {
                Some(postquantum::Keypair::random(rng))
            } else {
                None
            };

            coordinate_keypairs.insert(
                coordinate,
                CoordinateKeypair {
                    elgamal_keypair,
                    postquantum_keypair,
                },
            );
        }
    }
    msk.coordinate_keypairs = coordinate_keypairs;
    Ok(())
}

/// Generates a new key for each coordinate in the given set that belongs to the
/// MSK.
pub fn rekey(
    rng: &mut impl CryptoRngCore,
    msk: &mut MasterSecretKey,
    target_space: HashSet<Coordinate>,
) -> Result<(), Error> {
    let h = msk.binding_point();
    for coordinate in target_space {
        if msk.coordinate_keypairs.contains_key(&coordinate) {
            let is_hybridized = msk
                .coordinate_keypairs
                .get_latest(&coordinate)
                .map(CoordinateKeypair::is_hybridized)
                .ok_or_else(|| {
                    Error::OperationNotPermitted(format!(
                        "no current key for coordinate {coordinate:#?}"
                    ))
                })?;

            msk.coordinate_keypairs.insert(
                coordinate,
                CoordinateKeypair::random(rng, &h, is_hybridized),
            );
        } else {
            return Err(Error::OperationNotPermitted(
                "cannot re-key coordinate that does not belong to the MSK".to_string(),
            ));
        }
    }
    Ok(())
}

/// Removes old keys associated all coordinates in the given set from the MSK.
///
/// # Safety
///
/// This operation *permanently* deletes old keys, this is thus not reversible!
pub fn prune(msk: &mut MasterSecretKey, coordinates: &HashSet<Coordinate>) {
    for coordinate in coordinates {
        msk.coordinate_keypairs.keep(coordinate, 1);
    }
}

/// Refreshes the USK relatively to the given MSK.
///
/// For each coordinate in the USK:
/// - if `keep_old_rights` is set to false, the last secret from MSK is given to
/// the USK, all secrets previously owned by the USK are removed;
/// - otherwise, secrets from the USK that do not belong to the MSK are removed,
/// and secrets from the MSK that do not belong to the USK are added.
pub fn refresh(
    rng: &mut impl CryptoRngCore,
    msk: &mut MasterSecretKey,
    usk: &mut UserSecretKey,
    keep_old_rights: bool,
) -> Result<(), Error> {
    verify_usk(msk, usk)?;

    let usk_id = take(&mut usk.id);
    usk.id = msk.refresh_id(rng, usk_id)?;

    let usk_rights = take(&mut usk.coordinate_keys);
    let new_rights = if keep_old_rights {
        refresh_coordinate_keys(msk, usk_rights)
    } else {
        msk.get_latest_coordinate_sk(usk_rights.into_keys())
            .collect::<Result<RevisionVec<Coordinate, CoordinateSecretKey>, Error>>()?
    };
    usk.coordinate_keys = new_rights;
    usk.msk_signature = sign_usk(msk, usk);
    Ok(())
}

/// For each coordinate given, filters out associated secrets that do not belong
/// to the MSK and add the most recent ones from the MSK to the associated list
/// of secret.
///
/// Removes coordinates that do not belong to the MSK.
///
/// Preserves the following invariant:
/// > 1. most recent coordinate secrets are listed first
/// > 2) USK secrets are a strict sub-sequence of the MSK ones
fn refresh_coordinate_keys(
    msk: &MasterSecretKey,
    coordinate_keys: RevisionVec<Coordinate, CoordinateSecretKey>,
) -> RevisionVec<Coordinate, CoordinateSecretKey> {
    coordinate_keys
        .into_iter()
        .filter_map(|(coordinate, user_chain)| {
            msk.coordinate_keypairs
                .get(&coordinate)
                .and_then(|msk_chain| {
                    let mut updated_chain = LinkedList::new();
                    let mut msk_keypairs = msk_chain.iter();
                    let mut usk_secrets = user_chain.into_iter();
                    let first_secret = usk_secrets.next()?;

                    // Add the most recent secrets from the MSK that do not belong
                    // to the USK at the front of the updated chain (cf Invariant.1)
                    for keypair in msk_keypairs.by_ref() {
                        if keypair.contains(&first_secret) {
                            break;
                        }
                        updated_chain.push_back(keypair.secret_key());
                    }

                    // Push the first USK secret since it was consumed from the USK
                    // chain iterator.
                    updated_chain.push_back(first_secret);

                    // Push the secrets already stored in the USK that also belong
                    // to the MSK keypairs.
                    for coordinate_sk in usk_secrets {
                        if let Some(keypair) = msk_keypairs.next() {
                            if keypair.contains(&coordinate_sk) {
                                updated_chain.push_back(coordinate_sk);
                                continue;
                            }
                        }
                        // No more shared secret after the first divergence (cf Invariant.2).
                        break;
                    }
                    Some((coordinate, updated_chain))
                })
        })
        .collect::<RevisionVec<_, _>>()
}<|MERGE_RESOLUTION|>--- conflicted
+++ resolved
@@ -139,12 +139,8 @@
     rng: &mut impl CryptoRngCore,
     mpk: &MasterPublicKey,
     encryption_set: &HashSet<Coordinate>,
-<<<<<<< HEAD
 ) -> Result<(Secret<SEED_LENGTH>, Encapsulation), Error> {
-=======
-) -> Result<(SymmetricKey<SEED_LENGTH>, Encapsulation), Error> {
     let seed = Secret::<SEED_LENGTH>::random(rng);
->>>>>>> 1fbb9140
     let ephemeral_random = elgamal::Scalar::new(rng);
     let mut coordinate_encapsulations = HashSet::with_capacity(encryption_set.len());
     for coordinate in encryption_set {
@@ -178,15 +174,11 @@
     }
 
     let traps = mpk.set_traps(&ephemeral_random);
-<<<<<<< HEAD
-    let (tag, seed) = eakem_hash!(TAG_LENGTH, SEED_LENGTH, &*session_key, KEY_GEN_INFO)
-=======
     let (tag, key) = eakem_hash!(TAG_LENGTH, SEED_LENGTH, &*seed, KEY_GEN_INFO)
->>>>>>> 1fbb9140
         .map_err(Error::CryptoCoreError)?;
 
     Ok((
-        seed,
+        key,
         Encapsulation {
             tag,
             traps,
