--- conflicted
+++ resolved
@@ -4,11 +4,7 @@
 
 use cosmian_crypto_core::{
     bytes_ser_de::{to_leb128_len, Deserializer, Serializable, Serializer},
-<<<<<<< HEAD
     FixedSizeCBytes, Secret, SymmetricKey,
-=======
-    FixedSizeCBytes, SymmetricKey,
->>>>>>> 692de321
 };
 
 use super::{
@@ -603,11 +599,7 @@
 
     /// Tries to serialize the cleartext header.
     fn write(&self, ser: &mut Serializer) -> Result<usize, Self::Error> {
-<<<<<<< HEAD
         let mut n = ser.write_array(&self.seed[..{ SEED_LENGTH }])?;
-=======
-        let mut n = ser.write_array(&self.symmetric_key)?;
->>>>>>> 692de321
         match &self.metadata {
             Some(bytes) => n += ser.write_vec(bytes)?,
             None => n += ser.write_vec(&[])?,
